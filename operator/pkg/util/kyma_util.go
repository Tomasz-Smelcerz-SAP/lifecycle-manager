package util

import (
	"fmt"
<<<<<<< HEAD
	ocm "github.com/gardener/component-spec/bindings-go/apis/v2"
	"github.com/gardener/component-spec/bindings-go/codec"
=======

>>>>>>> 76e6dddd
	"github.com/imdario/mergo"
	operatorv1alpha1 "github.com/kyma-project/kyma-operator/operator/api/v1alpha1"
	"github.com/kyma-project/kyma-operator/operator/pkg/img"
	"github.com/kyma-project/kyma-operator/operator/pkg/labels"
	"github.com/kyma-project/kyma-operator/operator/pkg/release"
	errwrap "github.com/pkg/errors"
	"k8s.io/apimachinery/pkg/apis/meta/v1/unstructured"
	"sigs.k8s.io/controller-runtime/pkg/client"
)

type (
	Modules map[string]*Module
	Module  struct {
		Name             string
		Template         *operatorv1alpha1.ModuleTemplate
		TemplateOutdated bool
		*unstructured.Unstructured
		Settings []operatorv1alpha1.Settings
	}
)

func (m *Module) Channel() operatorv1alpha1.Channel {
	return m.Template.Spec.Channel
}

func SetComponentCRLabels(unstructuredCompCR *unstructured.Unstructured, componentName string,
	channel operatorv1alpha1.Channel, kymaName string,
) {
	labelMap := unstructuredCompCR.GetLabels()
	if labelMap == nil {
		labelMap = make(map[string]string)
	}

	labelMap[labels.ControllerName] = componentName
	labelMap[labels.Channel] = string(channel)
	labelMap[labels.KymaName] = kymaName
	unstructuredCompCR.SetLabels(labelMap)
}

func CopySettingsToUnstructuredFromResource(resource *unstructured.Unstructured,
	settings []operatorv1alpha1.Settings,
) error {
	if len(settings) > 0 {
		resource.Object["spec"] = settings
		if err := mergo.Merge(resource.Object["spec"], settings); err != nil {
			return err
		}
	}
	return nil
}

func ParseTemplates(kyma *operatorv1alpha1.Kyma, templates release.TemplatesInChannels, verificationFactory img.SignatureVerification) (Modules, error) {
	// First, we fetch the component spec from the template and use it to resolve it into an arbitrary object
	// (since we do not know which component we are dealing with)
	modules := make(Modules)

	var module *unstructured.Unstructured

	for _, component := range kyma.Spec.Components {
		template := templates[component.Name]
		if template == nil {
			return nil, fmt.Errorf("could not find template %s for resource %s",
				component.Name, client.ObjectKeyFromObject(kyma))
		}
<<<<<<< HEAD
		module, err := GetUnstructuredComponentFromTemplate(template, component.Name, kyma, verificationFactory)
		if err != nil {
			return nil, err
		}
=======

		var err error
		if module, err = GetUnstructuredComponentFromTemplate(template, component.Name, kyma); err != nil {
			return nil, err
		}

>>>>>>> 76e6dddd
		modules[component.Name] = &Module{
			Template:         template.Template,
			TemplateOutdated: template.Outdated,
			Unstructured:     module,
			Settings:         component.Settings,
		}
	}

	return modules, nil
}

<<<<<<< HEAD
func GetUnstructuredComponentFromTemplate(template *release.TemplateInChannel, componentName string, kyma *operatorv1alpha1.Kyma, factory img.SignatureVerification) (*unstructured.Unstructured, error) {
	component := &template.Template.Spec.Data
	if template.Template.Spec.Descriptor.String() != "" {
		var descriptor ocm.ComponentDescriptor
		if err := codec.Decode(template.Template.Spec.Descriptor.Raw, &descriptor); err != nil {
			return nil, errwrap.Wrap(err, "error while decoding the descriptor")
		}
		imgTemplate, err := img.VerifyAndParse(&descriptor, factory)
		if err != nil {
			return nil, errwrap.Wrap(err, "error while parsing descriptor in module template")
		}
=======
func GetUnstructuredComponentFromTemplate(template *release.TemplateInChannel, componentName string,
	kyma *operatorv1alpha1.Kyma,
) (*unstructured.Unstructured, error) {
	desiredComponentStruct := &template.Template.Spec.Data
	desiredComponentStruct.SetName(componentName + kyma.Name)
	desiredComponentStruct.SetNamespace(kyma.GetNamespace())
>>>>>>> 76e6dddd

		for name, layer := range imgTemplate.Layers {
			var mergeData any
			layerData := map[string]any{
				"name":   string(name),
				"repo":   layer.Repo,
				"module": layer.Module,
				"digest": layer.Digest,
				"type":   layer.LayerType,
			}
			if name == "config" {
				mergeData = map[string]any{"ociRef": layerData}
			} else {
				mergeData = map[string]any{"installs": []map[string]any{layerData}}
			}
			if err := mergo.Merge(&component.Object, map[string]any{"spec": mergeData}); err != nil {
				return nil, err
			}
		}
	}
	component.SetName(componentName + kyma.Name)
	component.SetNamespace(kyma.GetNamespace())
	return component, nil
}<|MERGE_RESOLUTION|>--- conflicted
+++ resolved
@@ -2,12 +2,9 @@
 
 import (
 	"fmt"
-<<<<<<< HEAD
 	ocm "github.com/gardener/component-spec/bindings-go/apis/v2"
 	"github.com/gardener/component-spec/bindings-go/codec"
-=======
 
->>>>>>> 76e6dddd
 	"github.com/imdario/mergo"
 	operatorv1alpha1 "github.com/kyma-project/kyma-operator/operator/api/v1alpha1"
 	"github.com/kyma-project/kyma-operator/operator/pkg/img"
@@ -72,19 +69,11 @@
 			return nil, fmt.Errorf("could not find template %s for resource %s",
 				component.Name, client.ObjectKeyFromObject(kyma))
 		}
-<<<<<<< HEAD
-		module, err := GetUnstructuredComponentFromTemplate(template, component.Name, kyma, verificationFactory)
-		if err != nil {
+
+		var err error
+		if module, err = GetUnstructuredComponentFromTemplate(template, component.Name, kyma, verificationFactory); err != nil {
 			return nil, err
 		}
-=======
-
-		var err error
-		if module, err = GetUnstructuredComponentFromTemplate(template, component.Name, kyma); err != nil {
-			return nil, err
-		}
-
->>>>>>> 76e6dddd
 		modules[component.Name] = &Module{
 			Template:         template.Template,
 			TemplateOutdated: template.Outdated,
@@ -96,8 +85,12 @@
 	return modules, nil
 }
 
-<<<<<<< HEAD
-func GetUnstructuredComponentFromTemplate(template *release.TemplateInChannel, componentName string, kyma *operatorv1alpha1.Kyma, factory img.SignatureVerification) (*unstructured.Unstructured, error) {
+func GetUnstructuredComponentFromTemplate(
+	template *release.TemplateInChannel,
+	componentName string,
+	kyma *operatorv1alpha1.Kyma,
+	factory img.SignatureVerification,
+) (*unstructured.Unstructured, error) {
 	component := &template.Template.Spec.Data
 	if template.Template.Spec.Descriptor.String() != "" {
 		var descriptor ocm.ComponentDescriptor
@@ -108,14 +101,6 @@
 		if err != nil {
 			return nil, errwrap.Wrap(err, "error while parsing descriptor in module template")
 		}
-=======
-func GetUnstructuredComponentFromTemplate(template *release.TemplateInChannel, componentName string,
-	kyma *operatorv1alpha1.Kyma,
-) (*unstructured.Unstructured, error) {
-	desiredComponentStruct := &template.Template.Spec.Data
-	desiredComponentStruct.SetName(componentName + kyma.Name)
-	desiredComponentStruct.SetNamespace(kyma.GetNamespace())
->>>>>>> 76e6dddd
 
 		for name, layer := range imgTemplate.Layers {
 			var mergeData any
