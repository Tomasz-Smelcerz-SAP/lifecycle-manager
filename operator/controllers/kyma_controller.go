--- conflicted
+++ resolved
@@ -124,11 +124,7 @@
 	case "":
 		return ctrl.Result{}, r.HandleInitialState(ctx, &kyma)
 	case operatorv1alpha1.KymaStateProcessing:
-<<<<<<< HEAD
-		return ctrl.Result{RequeueAfter: 10 * time.Second}, r.HandleProcessingState(ctx, &kyma)
-=======
-		return ctrl.Result{RequeueAfter: r.RequeueIntervals.Failure}, r.HandleProcessingState(ctx, &logger, &kyma)
->>>>>>> 12771dd2
+		return ctrl.Result{RequeueAfter: r.RequeueIntervals.Failure}, r.HandleProcessingState(ctx, &kyma)
 	case operatorv1alpha1.KymaStateDeleting:
 		if dependentsDeleting, err := r.HandleDeletingState(ctx, &kyma); err != nil {
 			return ctrl.Result{}, err
@@ -136,16 +132,10 @@
 			return ctrl.Result{RequeueAfter: r.RequeueIntervals.Waiting}, nil
 		}
 	case operatorv1alpha1.KymaStateError:
-<<<<<<< HEAD
-		return ctrl.Result{RequeueAfter: 3 * time.Second}, r.HandleErrorState(ctx, &kyma)
+		return ctrl.Result{RequeueAfter: r.RequeueIntervals.Waiting}, r.HandleErrorState(ctx, &kyma)
 	case operatorv1alpha1.KymaStateReady:
 		//TODO Adjust again
-		return ctrl.Result{RequeueAfter: 20 * time.Second}, r.HandleReadyState(ctx, &kyma)
-=======
-		return ctrl.Result{RequeueAfter: r.RequeueIntervals.Waiting}, r.HandleErrorState(ctx, &logger, &kyma)
-	case operatorv1alpha1.KymaStateReady:
-		return ctrl.Result{RequeueAfter: r.RequeueIntervals.Success}, r.HandleReadyState(ctx, &logger, &kyma)
->>>>>>> 12771dd2
+		return ctrl.Result{RequeueAfter: r.RequeueIntervals.Success}, r.HandleReadyState(ctx, &kyma)
 	}
 
 	return ctrl.Result{}, nil
