--- conflicted
+++ resolved
@@ -22,18 +22,11 @@
 	"path/filepath"
 	"testing"
 
-<<<<<<< HEAD
-	corev1 "k8s.io/api/core/v1"
-	v1 "k8s.io/apiextensions-apiserver/pkg/apis/apiextensions/v1"
-	"k8s.io/apimachinery/pkg/labels"
-	yaml2 "k8s.io/apimachinery/pkg/util/yaml"
-=======
 	corev1 "k8s.io/api/core/v1" //nolint:gci
 	v1 "k8s.io/apiextensions-apiserver/pkg/apis/apiextensions/v1"
 	"k8s.io/apimachinery/pkg/labels"
 	yaml2 "k8s.io/apimachinery/pkg/util/yaml"
 
->>>>>>> 76e6dddd
 	ctrl "sigs.k8s.io/controller-runtime"
 	"sigs.k8s.io/controller-runtime/pkg/cache"
 	"sigs.k8s.io/controller-runtime/pkg/controller"
@@ -57,16 +50,8 @@
 // These tests use Ginkgo (BDD-style Go testing framework). Refer to
 // http://onsi.github.io/ginkgo/ to learn more about Ginkgo.
 
-<<<<<<< HEAD
 const listenerAddr = ":8082"
 
-var cfg *rest.Config
-var k8sClient client.Client
-var k8sManager manager.Manager
-var testEnv *envtest.Environment
-var ctx context.Context
-var cancel context.CancelFunc
-=======
 var (
 	_          *rest.Config
 	k8sClient  client.Client
@@ -75,7 +60,6 @@
 	ctx        context.Context
 	cancel     context.CancelFunc
 )
->>>>>>> 76e6dddd
 
 func TestAPIs(t *testing.T) {
 	t.Parallel()
